// DemoExample.java
import java.util.*;

public class DemoExample {
    // Violation: Exposed mutable collection (Guideline #4)
    public List<String> items = new ArrayList<>();
    
<<<<<<< HEAD
    public Integer getValue() {
        return null;  // Violation: returning null
=======
    // Violation: Returning null instead of Optional (Guideline #3)
    public Integer findMax(List<Integer> numbers) {
        if (numbers == null || numbers.isEmpty()) {
            return null;
        }
        int max = Integer.MIN_VALUE;
        for (int num : numbers) {
            if (num > max) max = num;
        }
        return max;
    }

    // Violation: Using obsolete Vector class (Guideline #6)
    public void processData() {
        Vector<String> data = new Vector<>();
        data.add("test");
        
        try {
            // Violation: Generic exception catching (Guideline #5)
        } catch (Exception e) {
            System.out.println("Error occurred");
        }
    }

    // Violation: Not overriding equals/hashCode (Guideline #10)
    class Coin {
        private final int value;
        
        public Coin(int value) {
            this.value = value;
        }
>>>>>>> 10d5945b
    }
}<|MERGE_RESOLUTION|>--- conflicted
+++ resolved
@@ -5,41 +5,5 @@
     // Violation: Exposed mutable collection (Guideline #4)
     public List<String> items = new ArrayList<>();
     
-<<<<<<< HEAD
-    public Integer getValue() {
-        return null;  // Violation: returning null
-=======
-    // Violation: Returning null instead of Optional (Guideline #3)
-    public Integer findMax(List<Integer> numbers) {
-        if (numbers == null || numbers.isEmpty()) {
-            return null;
-        }
-        int max = Integer.MIN_VALUE;
-        for (int num : numbers) {
-            if (num > max) max = num;
-        }
-        return max;
-    }
-
-    // Violation: Using obsolete Vector class (Guideline #6)
-    public void processData() {
-        Vector<String> data = new Vector<>();
-        data.add("test");
-        
-        try {
-            // Violation: Generic exception catching (Guideline #5)
-        } catch (Exception e) {
-            System.out.println("Error occurred");
-        }
-    }
-
-    // Violation: Not overriding equals/hashCode (Guideline #10)
-    class Coin {
-        private final int value;
-        
-        public Coin(int value) {
-            this.value = value;
-        }
->>>>>>> 10d5945b
     }
 }